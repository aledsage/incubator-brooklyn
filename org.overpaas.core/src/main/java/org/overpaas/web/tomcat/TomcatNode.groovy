--- conflicted
+++ resolved
@@ -27,14 +27,8 @@
 @InheritConstructors
 @Slf4j
 public class TomcatNode extends AbstractEntity implements Startable {
-<<<<<<< HEAD
-	public static final ActivitySensor<Integer> REQUESTS_PER_SECOND = [ "Reqs/Sec", "webapp.reqs.persec.RequestCount", Double ]
-=======
-	private static final Logger logger = LoggerFactory.getLogger(TomcatNode.class)
-	
 	public static final ActivitySensor<Integer> REQUESTS_PER_SECOND = [ "Reqs/Sec", "webapp.reqs.persec.RequestCount", Integer ]
 	public static final ActivitySensor<Integer> HTTP_PORT = [ "Reqs/Sec", "webapp.http.port", Integer ]
->>>>>>> e64b8e67
 
 	static {
 		TomcatNode.metaClass.startInLocation = { Group parent, SshMachineLocation loc ->
@@ -82,12 +76,8 @@
 		double diff = (reqs?.totals?.requestCount ?: 0) - (prev?.totals?.requestCount ?: 0)
 		long dt = (reqs?.timestamp ?: 0) - (prev?.timestamp ?: 0)
 		if (dt <= 0 || dt > 60*1000) diff = -1; else diff = ((double)1000.0*diff)/dt
-<<<<<<< HEAD
-		log.debug "computed $diff reqs/sec over $dt millis for JMX tomcat process at $jmxHost:$jmxPort"
-=======
 		int result = (int)Math.round(diff)
-		logger.trace "computed $result reqs/sec over $dt millis for JMX tomcat process at $jmxHost:$jmxPort"
->>>>>>> e64b8e67
+		log.trace "computed $result reqs/sec over $dt millis for JMX tomcat process at $jmxHost:$jmxPort"
 		
 		//is a sensor, should generate update events against subscribers
 		activity.update(REQUESTS_PER_SECOND, result)
