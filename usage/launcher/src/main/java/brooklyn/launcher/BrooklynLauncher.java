--- conflicted
+++ resolved
@@ -527,13 +527,8 @@
         // Create the management context
         if (managementContext == null) {
             if (brooklynProperties == null) {
-<<<<<<< HEAD
-                Builder builder = new BrooklynProperties.Factory.Builder();
+                BrooklynProperties.Factory.Builder builder = BrooklynProperties.Factory.builderDefault();
                 if (globalBrooklynPropertiesFile != null && fileExists(globalBrooklynPropertiesFile)) {
-=======
-                BrooklynProperties.Factory.Builder builder = new BrooklynProperties.Factory.Builder();
-                if (globalBrooklynPropertiesFile != null) {
->>>>>>> 01a013bc
                     // brooklyn.properties stores passwords (web-console and cloud credentials), 
                     // so ensure it has sensible permissions
                     checkFileReadable(globalBrooklynPropertiesFile);
