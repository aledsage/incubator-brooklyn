<?xml version="1.0" encoding="UTF-8"?>
<project xmlns="http://maven.apache.org/POM/4.0.0" xmlns:xsi="http://www.w3.org/2001/XMLSchema-instance"
    xsi:schemaLocation="http://maven.apache.org/POM/4.0.0 http://maven.apache.org/xsd/maven-4.0.0.xsd">
    <modelVersion>4.0.0</modelVersion>
    <packaging>pom</packaging>

    <groupId>io.brooklyn</groupId>
    <artifactId>brooklyn-examples</artifactId>
    <version>0.4.0-SNAPSHOT</version>  <!-- BROOKLYN_VERSION -->

    <name>Brooklyn Examples Project</name>
    <description>
        Brooklyn examples module, building the Brooklyn examples.
    </description>

    <repositories>
        <repository>
            <id>cloudsoft-releases</id>
            <url>http://developers.cloudsoftcorp.com/download/maven2/</url>
        </repository>
            <repository>
                <id>libs-snapshot-local</id>
                <url>http://ccweb.cloudsoftcorp.com/maven/libs-snapshot-local/</url>
                <snapshots>
                    <enabled>true</enabled>
                    <updatePolicy>never</updatePolicy>
                    <checksumPolicy>fail</checksumPolicy>
               </snapshots>
         </repository>
    </repositories>

    <modules>
        <module>hello-world-webapp</module>
        <module>simple-web-cluster</module>
        <module>global-web-fabric</module>
        <module>hadoop-and-whirr</module>
<<<<<<< HEAD
        <module>portable-cloudfoundry</module>
=======
<!-- once CF is promoted        <module>portable-cloudfoundry</module> -->
>>>>>>> 2aa41a71
    </modules>

</project><|MERGE_RESOLUTION|>--- conflicted
+++ resolved
@@ -34,11 +34,7 @@
         <module>simple-web-cluster</module>
         <module>global-web-fabric</module>
         <module>hadoop-and-whirr</module>
-<<<<<<< HEAD
-        <module>portable-cloudfoundry</module>
-=======
 <!-- once CF is promoted        <module>portable-cloudfoundry</module> -->
->>>>>>> 2aa41a71
     </modules>
 
 </project>