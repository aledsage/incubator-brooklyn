--- conflicted
+++ resolved
@@ -35,7 +35,6 @@
 import org.slf4j.Logger;
 import org.slf4j.LoggerFactory;
 
-import brooklyn.catalog.CatalogItem;
 import brooklyn.config.BrooklynProperties;
 import brooklyn.config.ConfigKey;
 import brooklyn.entity.basic.ConfigKeys;
@@ -51,11 +50,8 @@
 import brooklyn.mementos.BrooklynMemento;
 import brooklyn.mementos.BrooklynMementoManifest;
 import brooklyn.mementos.BrooklynMementoPersister;
-<<<<<<< HEAD
+import brooklyn.mementos.BrooklynMementoRawData;
 import brooklyn.mementos.CatalogItemMemento;
-=======
-import brooklyn.mementos.BrooklynMementoRawData;
->>>>>>> d911997e
 import brooklyn.mementos.EnricherMemento;
 import brooklyn.mementos.EntityMemento;
 import brooklyn.mementos.LocationMemento;
@@ -191,6 +187,9 @@
                     case ENRICHER:
                         builder.enricher((String) XmlUtil.xpath(contents, "/enricher/id"), contents);
                         break;
+                    case CATALOG_ITEM:
+                        builder.catalogItem((String) XmlUtil.xpath(contents, "/catalogItem/id"), contents);
+                        break;
                     default:
                         throw new IllegalStateException("Unexpected brooklyn type: "+type);
                 }
@@ -241,6 +240,11 @@
                         objType = (String) XmlUtil.xpath(contents, "/enricher/type");
                         builder.enricher(id, objType);
                         break;
+                    case CATALOG_ITEM:
+                        id = (String) XmlUtil.xpath(contents, "/catalogItem/id");
+                        objType = (String) XmlUtil.xpath(contents, "/catalogItem/type");
+                        builder.catalogItem(id, objType);
+                        break;
                     default:
                         throw new IllegalStateException("Unexpected brooklyn type: "+type);
                 }
@@ -254,9 +258,9 @@
         BrooklynMementoManifest result = builder.build();
 
         if (LOG.isDebugEnabled()) {
-            LOG.debug("Loaded memento manifest; took {}; {} entities, {} locations, {} policies, {} enrichers, from {}", new Object[]{
+            LOG.debug("Loaded memento manifest; took {}; {} entities, {} locations, {} policies, {} enrichers, {} catalog items, from {}", new Object[]{
                      Time.makeTimeStringRounded(stopwatch.elapsed(TimeUnit.MILLISECONDS)), result.getEntityIdToType().size(), 
-                     result.getLocationIdToType().size(), result.getPolicyIdToType().size(), result.getEnricherIdToType().size(),
+                     result.getLocationIdToType().size(), result.getPolicyIdToType().size(), result.getEnricherIdToType().size(), result.getCatalogItemIdToType().size(),
                      objectStore.getSummaryName() });
         }
 
@@ -295,9 +299,9 @@
         BrooklynMemento result = builder.build();
         
         if (LOG.isDebugEnabled()) {
-            LOG.debug("Loaded memento; took {}; {} entities, {} locations, {} policies, {} enrichers, from {}", new Object[]{
+            LOG.debug("Loaded memento; took {}; {} entities, {} locations, {} policies, {} enrichers, {} catalog items, from {}", new Object[]{
                       Time.makeTimeStringRounded(stopwatch.elapsed(TimeUnit.MILLISECONDS)), result.getEntityIds().size(), 
-                      result.getLocationIds().size(), result.getPolicyIds().size(), result.getEnricherIds().size(),
+                      result.getLocationIds().size(), result.getPolicyIds().size(), result.getEnricherIds().size(), result.getCatalogItemIds().size(),
                       objectStore.getSummaryName() });
         }
         
@@ -329,15 +333,8 @@
             throw new IllegalStateException("Failed to list memento files in "+objectStore, e);
         }
 
-<<<<<<< HEAD
-        Stopwatch stopwatch = Stopwatch.createStarted();
-
         LOG.debug("Scanning persisted state: {} entities, {} locations, {} policies, {} enrichers, {} catalog items from {}", new Object[]{
             entitySubPathList.size(), locationSubPathList.size(), policySubPathList.size(), enricherSubPathList.size(), catalogSubPathList.size(),
-=======
-        LOG.debug("Scanning persisted state: {} entities, {} locations, {} policies, {} enrichers, from {}", new Object[]{
-            entitySubPathList.size(), locationSubPathList.size(), policySubPathList.size(), enricherSubPathList.size(),
->>>>>>> d911997e
             objectStore.getSummaryName() });
 
         List<ListenableFuture<?>> futures = Lists.newArrayList();
@@ -373,18 +370,7 @@
             futures.add(executor.submit(new VisitorWrapper(subPath, BrooklynObjectType.ENRICHER)));
         }
         for (final String subPath : catalogSubPathList) {
-            futures.add(executor.submit(new Runnable() {
-                public void run() {
-                    try {
-                        String contents = read(subPath);
-                        String id = (String) XmlUtil.xpath(contents, "/catalogItem/id");
-                        String type = (String) XmlUtil.xpath(contents, "/catalogItem/type");
-                        builder.catalogItem(id, type);
-                    } catch (Exception e) {
-                        Exceptions.propagateIfFatal(e);
-                        exceptionHandler.onLoadMementoFailed(BrooklynObjectType.CATALOG_ITEM, "Memento "+subPath, e);
-                    }
-                }}));
+            futures.add(executor.submit(new VisitorWrapper(subPath, BrooklynObjectType.CATALOG_ITEM)));
         }
 
 
@@ -416,82 +402,11 @@
                 throw new CompoundRuntimeException("Problem loading mementos", exceptions);
             }
         }
-<<<<<<< HEAD
-
-        BrooklynMementoManifest result = builder.build();
-
-        if (LOG.isDebugEnabled()) {
-            LOG.debug("Loaded memento manifest; took {}; {} entities, {} locations, {} policies, {} enrichers, {} catalog items, from {}",
-                    new Object[]{
-                     Time.makeTimeStringRounded(stopwatch.elapsed(TimeUnit.MILLISECONDS)), result.getEntityIdToType().size(), 
-                     result.getLocationIdToType().size(), result.getPolicyIdToType().size(), result.getEnricherIdToType().size(),
-                     result.getCatalogIdToType().size(),
-                     objectStore.getSummaryName() });
-        }
-
-        if (result.getEntityIdToType().size() != entitySubPathList.size()) {
-            LOG.error("Lost an entity?!");
-        }
-        
-        return result;
-=======
->>>>>>> d911997e
     }
 
     @Beta
     public void checkpoint(BrooklynMementoRawData newMemento, PersistenceExceptionHandler exceptionHandler) {
         if (!running) {
-<<<<<<< HEAD
-            throw new IllegalStateException("Persister not running; cannot load memento from " + objectStore.getSummaryName());
-        }
-        Stopwatch stopwatch = Stopwatch.createStarted();
-
-        List<String> entitySubPathList;
-        List<String> locationSubPathList;
-        List<String> policySubPathList;
-        List<String> enricherSubPathList;
-        List<String> catalogItemSubPathList;
-        try {
-            entitySubPathList = objectStore.listContentsWithSubPath("entities");
-            locationSubPathList = objectStore.listContentsWithSubPath("locations");
-            policySubPathList = objectStore.listContentsWithSubPath("policies");
-            enricherSubPathList = objectStore.listContentsWithSubPath("enrichers");
-            catalogItemSubPathList = objectStore.listContentsWithSubPath("catalog");
-        } catch (Exception e) {
-            Exceptions.propagateIfFatal(e);
-            exceptionHandler.onLoadMementoFailed(BrooklynObjectType.UNKNOWN, "Failed to list files", e);
-            throw new IllegalStateException("Failed to list memento files in "+objectStore+": "+e, e);
-        }
-        
-        LOG.debug("Loading persisted state: {} entities, {} locations, {} policies, {} enrichers, {} catalog items, from {}",
-                new Object[]{ entitySubPathList.size(), locationSubPathList.size(), policySubPathList.size(),
-                        enricherSubPathList.size(), catalogItemSubPathList.size(), objectStore.getSummaryName() });
-
-        final BrooklynMementoImpl.Builder builder = BrooklynMementoImpl.builder();
-        serializer.setLookupContext(lookupContext);
-        
-        List<ListenableFuture<?>> futures = Lists.newArrayList();
-
-        class MementoLoader implements Runnable {
-            private final String subPath;
-            private final BrooklynObjectType type;
-            public MementoLoader(String subPath, BrooklynObjectType type) {
-                this.subPath = subPath;
-                this.type = type;
-            }
-            public void run() {
-                try {
-                    Memento memento = (Memento) serializer.fromString(read(subPath));
-                    if (memento == null) {
-                        LOG.warn("No "+type.toString().toLowerCase()+"-memento deserialized from " + subPath + "; ignoring and continuing");
-                    } else {
-                        builder.memento(memento);
-                    }
-                } catch (Exception e) {
-                    exceptionHandler.onLoadMementoFailed(type, "Memento "+subPath, e);
-                }
-            }
-=======
             if (LOG.isDebugEnabled()) LOG.debug("Ignoring checkpointing entire memento, because not running");
             return;
         }
@@ -500,8 +415,8 @@
             lock.writeLock().lockInterruptibly();
         } catch (InterruptedException e) {
             throw Exceptions.propagate(e);
->>>>>>> d911997e
-        }
+        }
+        
         try {
             objectStore.prepareForMasterUse();
             
@@ -520,8 +435,8 @@
             for (Map.Entry<String, String> entry : newMemento.getEnrichers().entrySet()) {
                 futures.add(asyncPersist("enrichers", BrooklynObjectType.ENRICHER, entry.getKey(), entry.getValue(), exceptionHandler));
             }
-            for (final String subPath : catalogItemSubPathList) {
-                futures.add(executor.submit(new MementoLoader(subPath, BrooklynObjectType.CATALOG_ITEM)));
+            for (Map.Entry<String, String> entry : newMemento.getCatalogItems().entrySet()) {
+                futures.add(asyncPersist("catalog", BrooklynObjectType.CATALOG_ITEM, entry.getKey(), entry.getValue(), exceptionHandler));
             }
 
             try {
@@ -530,53 +445,14 @@
                 Futures.successfulAsList(futures).get();
                 Futures.allAsList(futures).get();
             } catch (Exception e) {
-<<<<<<< HEAD
-                Exceptions.propagateIfFatal(e);
-                
-                List<Exception> exceptions = Lists.newArrayList();
-                
-                for (ListenableFuture<?> future : futures) {
-                    if (future.isDone()) {
-                        try {
-                            future.get();
-                        } catch (InterruptedException e2) {
-                            throw Exceptions.propagate(e2);
-                        } catch (ExecutionException e2) {
-                            LOG.warn("Problem loading memento", e2);
-                            exceptions.add(e2);
-                        }
-                        future.cancel(true);
-                    }
-                }
-                if (exceptions.isEmpty()) {
-                    throw Exceptions.propagate(e);
-                } else {
-                    // Normally there should be at least one failure; otherwise all.get() would not have failed.
-                    throw new CompoundRuntimeException("Problem loading mementos", exceptions);
-                }
-=======
+                // TODO is the logging here as good as it was prior to https://github.com/apache/incubator-brooklyn/pull/177/files ?
                 throw Exceptions.propagate(e);
->>>>>>> d911997e
             }
             
             if (LOG.isDebugEnabled()) LOG.debug("Checkpointed entire memento in {}", Time.makeTimeStringRounded(stopwatch));
         } finally {
             lock.writeLock().unlock();
         }
-
-<<<<<<< HEAD
-        BrooklynMemento result = builder.build();
-        
-        if (LOG.isDebugEnabled()) {
-            LOG.debug("Loaded memento; took {}; {} entities, {} locations, {} policies, {} enrichers, {} catalog items, from {}",
-                    new Object[]{Time.makeTimeStringRounded(stopwatch.elapsed(TimeUnit.MILLISECONDS)),
-                            result.getEntityIds().size(), result.getLocationIds().size(), result.getPolicyIds().size(),
-                            result.getEnricherIds().size(), result.getCatalogItemIds().size(), objectStore.getSummaryName()});
-        }
-        
-        return result;
-=======
->>>>>>> d911997e
     }
 
 
