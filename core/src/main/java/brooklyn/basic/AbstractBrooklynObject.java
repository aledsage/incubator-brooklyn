--- conflicted
+++ resolved
@@ -18,10 +18,6 @@
  */
 package brooklyn.basic;
 
-<<<<<<< HEAD
-import java.util.Set;
-
-=======
 import java.util.Collections;
 import java.util.Map;
 import java.util.Set;
@@ -34,16 +30,12 @@
 import brooklyn.management.ManagementContext;
 import brooklyn.management.internal.ManagementContextInternal;
 import brooklyn.util.config.ConfigBag;
->>>>>>> 79b49a9c
 import brooklyn.util.flags.SetFromFlag;
 import brooklyn.util.text.Identifiers;
 
 import com.google.common.collect.ImmutableSet;
-<<<<<<< HEAD
 import com.google.common.collect.Iterables;
-=======
 import com.google.common.collect.Maps;
->>>>>>> 79b49a9c
 import com.google.common.collect.Sets;
 
 public abstract class AbstractBrooklynObject implements BrooklynObjectInternal {
@@ -55,11 +47,8 @@
     @SetFromFlag(value="id")
     private String id = Identifiers.makeRandomId(8);
     
-<<<<<<< HEAD
     /** subclasses should synchronize on this for all access */
     @SetFromFlag(value="tags")
-    protected Set<Object> tags = Sets.newLinkedHashSet();
-=======
     private final Set<Object> tags = Sets.newLinkedHashSet();
 
     private volatile ManagementContext managementContext;
@@ -108,9 +97,7 @@
      * @deprecated since 0.7.0; only used for legacy brooklyn types where constructor is called directly
      */ 
     @Deprecated
-    protected AbstractBrooklynObject configure(Map flags) {
-        return this;
-    }
+    protected abstract AbstractBrooklynObject configure(Map<?,?> flags);
     
     protected boolean isLegacyConstruction() {
         return _legacyConstruction;
@@ -158,98 +145,68 @@
     }
     
     protected void requestPersist() {
-        // TODO Could add PolicyChangeListener, similar to EntityChangeListener; should we do that?
         if (getManagementContext() != null) {
             getManagementContext().getRebindManager().getChangeListener().onChanged(this);
         }
     }
->>>>>>> 79b49a9c
     
     @Override
     public String getId() {
         return id;
     }
     
-<<<<<<< HEAD
-    @Override
-    public Set<Object> getTags() {
-        synchronized (tags) {
-            return ImmutableSet.copyOf(tags);
-        }
-    }
-
-    public boolean addTag(Object tag) {
-        boolean result;
-        synchronized (tags) {
-            result = tags.add(tag);
-        }
-        onTagsChanged();
-        return result;
-    }    
-
-    public boolean addTags(Iterable<Object> tags) {
-        boolean result;
-        synchronized (tags) {
-            result = Iterables.addAll(this.tags, tags);
-        }
-        onTagsChanged();
-        return result;
-    }    
-
-    public boolean removeTag(Object tag) {
-        boolean result;
-        synchronized (tags) {
-            result = tags.remove(tag);
-        }
-        onTagsChanged();
-        return result;
-    }    
-
-    public boolean containsTag(Object tag) {
-        synchronized (tags) {
-            return tags.contains(tag);
-        }
-    }    
-
-    protected abstract void onTagsChanged();
-    
-=======
+    protected void onTagsChanged() {
+        requestPersist();
+    }
+    
     public TagSupport getTagSupport() {
-        return new TagSupport() {
-            @Override
-            public Set<Object> getTags() {
-                synchronized (tags) {
-                    return ImmutableSet.copyOf(tags);
-                }
-            }
-    
-            @Override
-            public boolean containsTag(Object tag) {
-                synchronized (tags) {
-                    return tags.contains(tag);
-                }
-            }
-            
-            @Override
-            public boolean addTag(Object tag) {
-                boolean result;
-                synchronized (tags) {
-                    result = tags.add(tag);
-                }
-                requestPersist();
-                return result;
-            }    
-    
-            @Override
-            public boolean removeTag(Object tag) {
-                boolean result;
-                synchronized (tags) {
-                    result = tags.remove(tag);
-                }
-                requestPersist();
-                return result;
-            }    
-        };
-    }
->>>>>>> 79b49a9c
+        return new BasicTagSupport();
+    }
+
+    protected class BasicTagSupport implements TagSupport {
+        @Override
+        public Set<Object> getTags() {
+            synchronized (tags) {
+                return ImmutableSet.copyOf(tags);
+            }
+        }
+
+        @Override
+        public boolean containsTag(Object tag) {
+            synchronized (tags) {
+                return tags.contains(tag);
+            }
+        }
+        
+        @Override
+        public boolean addTag(Object tag) {
+            boolean result;
+            synchronized (tags) {
+                result = tags.add(tag);
+            }
+            onTagsChanged();
+            return result;
+        }    
+
+        @Override
+        public boolean addTags(Iterable<?> newTags) {
+            boolean result;
+            synchronized (tags) {
+                result = Iterables.addAll(tags, newTags);
+            }
+            onTagsChanged();
+            return result;
+        }    
+
+        @Override
+        public boolean removeTag(Object tag) {
+            boolean result;
+            synchronized (tags) {
+                result = tags.remove(tag);
+            }
+            onTagsChanged();
+            return result;
+        }    
+    }
+    
 }