package brooklyn.entity.nosql.gemfire

import java.util.List
import java.util.Map

import brooklyn.location.basic.SshMachineLocation
import brooklyn.util.SshBasedAppSetup

/**
 * Install and run a {@link GemfireServer} in a {@link brooklyn.location.Location} accessible via ssh.
 */
public class GemfireSetup extends SshBasedAppSetup {
    public static final String DEFAULT_VERSION = "6.5"
    
    private int webPort
    private File configFile
    private File jarFile
    private File licenseFile
    private String configFileServersidePath
    private String jarFileServersidePath
    
    public static GemfireSetup newInstance(GemfireServer entity, SshMachineLocation machine) {
        String suggestedVersion = entity.getConfig(GemfireServer.SUGGESTED_VERSION)
        String suggestedLicenseFile = entity.getConfig(GemfireServer.LICENSE)
        String suggestedInstallDir = entity.getConfig(GemfireServer.SUGGESTED_INSTALL_DIR)
        String suggestedRunDir = entity.getConfig(GemfireServer.SUGGESTED_RUN_DIR)
        String suggestedConfigFile = entity.getConfig(GemfireServer.CONFIG_FILE)
        String suggestedJarFile = entity.getConfig(GemfireServer.JAR_FILE)
        Integer suggestedWebPort = entity.getConfig(GemfireServer.WEB_CONTROLLER_PORT)
        
        // TODO Would like to auto-intall!
        if (!suggestedInstallDir) throw new IllegalArgumentException("Installation directory must be specified; cannot auto-install gemfire server")
        //String installDir = suggestedInstallDir ?: "$DEFAULT_INSTALL_DIR/${version}/gemfire-${version}"
        String installDir = suggestedInstallDir
        
        String version = suggestedVersion ?: DEFAULT_VERSION
        String runDir = suggestedRunDir ?: "$BROOKLYN_HOME_DIR/${entity.application.id}/gemfire-${entity.id}"
        File configFile = checkFileExists(suggestedConfigFile, "config")
        File jarFile = (suggestedJarFile) ? checkFileExists(suggestedJarFile, "jar") : null
        File licenseFile = checkFileExists(suggestedLicenseFile, "license")
        String logFileLocation = "$runDir/nohup.out"
        int webPort = suggestedWebPort ?: 8089
        
        GemfireSetup result = new GemfireSetup(entity, machine)
        result.setInstallDir(installDir)
        result.setRunDir(runDir)
        result.setConfigFile(configFile)
        result.setJarFile(jarFile)
        result.setLicenseFile(licenseFile)
        result.setWebPort(webPort)
        result.setLogFileLocation(logFileLocation)
        return result
    }

    public GemfireSetup(GemfireServer entity, SshMachineLocation machine) {
        super(entity, machine)
    }

    public void setConfigFile(File val) {
        configFile = val
    }

    public void setJarFile(File val) {
        jarFile = val
    }

    public void setLicenseFile(File val) {
        licenseFile = val
    }

    public void setWebPort(int val) {
        webPort = val
    }
    
    @Override
    public void install() {
        // no-op; already installed
    }
    
    @Override
    public void config() {
        super.config();
        
        if (configFile) {
            configFileServersidePath = runDir+"/"+configFile.getName()
            machine.copyTo(configFile, configFileServersidePath)
        }
        if (jarFile) {
            jarFileServersidePath = runDir+"/"+jarFile.getName()
            machine.copyTo(jarFile, jarFileServersidePath)
        }
    }

    @Override
    public List<String> getConfigScript() {
        return [ "mkdir -p ${runDir}" ]
    }

    /**
     * Starts gemfire process.
     */
    public List<String> getRunScript() {
<<<<<<< HEAD
        String startArgs = "$webPort $configFileServersidePath $jarFileServersidePath"
=======
        String startArgs = "$webPort $configFileServersidePath $jarFileServersidePath $licenseFile"
>>>>>>> e9b4cd7b
        return [
            "cd ${runDir}",
            "nohup ${installDir}/start.sh ${startArgs} &",
            "echo \$! > startup-pid.txt",
        ]
    }
 
    /** @see SshBasedAppSetup#getRunEnvironment() */
    public Map<String, String> getRunEnvironment() { [:] }


    public List<String> getCheckRunningScript() {
        return makeCheckRunningScript("gemfire", "server-pid.txt")
    }
    
    /**
     * Shutdown gemfire
     */
    @Override
    public List<String> getShutdownScript() {
<<<<<<< HEAD
        return [ "ps aux | grep gemfire | grep -v grep | awk '{ print \$2 }' | xargs kill" ]
=======
        return makeShutdownScript("gemfire", "server-pid.txt")
>>>>>>> e9b4cd7b
    }

    private static File checkFileExists(String path, Object errorMessage) {
        if (!path) {
            throw new IllegalArgumentException(String.valueOf(errorMessage)+" empty path");
        }
        File result = new File(path)
        if (!(result.exists())) {
            throw new IllegalArgumentException(String.valueOf(errorMessage)+" file does not exist");
        }
        return result;
    }
}<|MERGE_RESOLUTION|>--- conflicted
+++ resolved
@@ -100,11 +100,7 @@
      * Starts gemfire process.
      */
     public List<String> getRunScript() {
-<<<<<<< HEAD
-        String startArgs = "$webPort $configFileServersidePath $jarFileServersidePath"
-=======
         String startArgs = "$webPort $configFileServersidePath $jarFileServersidePath $licenseFile"
->>>>>>> e9b4cd7b
         return [
             "cd ${runDir}",
             "nohup ${installDir}/start.sh ${startArgs} &",
@@ -125,11 +121,7 @@
      */
     @Override
     public List<String> getShutdownScript() {
-<<<<<<< HEAD
-        return [ "ps aux | grep gemfire | grep -v grep | awk '{ print \$2 }' | xargs kill" ]
-=======
         return makeShutdownScript("gemfire", "server-pid.txt")
->>>>>>> e9b4cd7b
     }
 
     private static File checkFileExists(String path, Object errorMessage) {
