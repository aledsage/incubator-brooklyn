--- conflicted
+++ resolved
@@ -9,20 +9,12 @@
         API classes for Brooklyn
     </description>
 
-<<<<<<< HEAD
 	<parent>
 		<groupId>brooklyn</groupId>
 		<artifactId>brooklyn-parent</artifactId>
 		<version>0.2.0-RC1</version>
 		<relativePath>../parent/pom.xml</relativePath>
 	</parent>
-=======
-    <parent>
-        <groupId>brooklyn</groupId>
-        <artifactId>brooklyn-parent</artifactId>
-        <version>0.2.0-SNAPSHOT</version>
-        <relativePath>../parent/pom.xml</relativePath>
-    </parent>
 
     <build>
         <plugins>
@@ -34,5 +26,4 @@
             </plugin>
         </plugins>
     </build>
->>>>>>> 3d287a7f
 </project>