/* Fetch sensor readings for an entity and show them in an html table. */
function drawSensorData(json) {
    var table = "<table> <thead> <tr> <th>Sensor</th> <th>Value</th> </tr> </thead>\n";
    table += "<tbody>\n";

    for (name in json) {
        var line = "<tr> <td> " + name + " </td> <td> " + json[name] + "</td> </tr>\n";
        table += line;
    }
    table += "</tbody></table>";

    $("#sensor-data").html(table);
}

function initTabs() {
    $("#tabs").tabs({
        show: function (event, ui) {
            var url = "sensors";
            $.getJSON(url, drawSensorData);
        }
    });

<<<<<<< HEAD
    $("#summary").accordion({fillSpace: true});

    $(eventBus).bind("entity_selected", getAndDrawSensorData);
}

/* Make a GET request for sensor data for an entity of the given id. Then call
 * drawSensorData on the returned json.
 *
* This method is intended to be called as an event handler. The e paramater is
* unused.
*/
function getAndDrawSensorData(e, entity_id) {
    var baseUrl = "sensors";

    var url = baseUrl + "?id=" + entity_id;
    // TODO: Handle failure
    $.getJSON(url, drawSensorData);
}

function setAccordionLayout(accordion) {
   $("#summary").css('padding', '0px');
=======
>>>>>>> 1a0fc809
}<|MERGE_RESOLUTION|>--- conflicted
+++ resolved
@@ -20,9 +20,6 @@
         }
     });
 
-<<<<<<< HEAD
-    $("#summary").accordion({fillSpace: true});
-
     $(eventBus).bind("entity_selected", getAndDrawSensorData);
 }
 
@@ -42,6 +39,4 @@
 
 function setAccordionLayout(accordion) {
    $("#summary").css('padding', '0px');
-=======
->>>>>>> 1a0fc809
 }